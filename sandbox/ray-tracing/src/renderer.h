#ifndef _RENDERER_H
#define _RENDERER_H
#include <algorithm>
#include <random>
#include <vector>

#include "glad/gl.h"
#include "glm/glm.hpp"
//
#include "gcss/camera.h"
#include "gcss/quad.h"
#include "gcss/texture.h"

using namespace gcss;

struct SphereData {
  glm::vec3 center;
  float radius;
  glm::vec3 color;
  float padding; // For alignment
};

class Renderer {
 private:
  glm::uvec2 resolution;
  Camera camera;
  
  // Sphere parameters
  glm::vec3 sphereCenter;
  float sphereRadius;
  glm::vec3 sphereColor;
  glm::vec3 backgroundColor;

<<<<<<< HEAD
  // multi spheres
  std::vector<SphereData> spheres;
  GLuint sphereBuffer;
  static constexpr int MAX_SPHERES = 64;

=======
>>>>>>> 5fa71e52
  // Multi-pass rendering textures
  Texture primaryTexture;    // First pass output
  Texture secondaryTexture;  // Second pass output
  Texture finalTexture;      // Final output
  
  // Pass 1: Primary ray tracing
  ComputeShader rayTracingShader;
  Pipeline rayTracingPipeline;
  
  // Pass 2: Post-processing (denoising, tone mapping, etc.)
  ComputeShader postProcessShader;
  Pipeline postProcessPipeline;
  
  // Pass 3: Final display
  Quad quad;
  VertexShader vertexShader;
  FragmentShader fragmentShader;
  Pipeline renderPipeline;

 public:
  Renderer()
      : resolution{512, 512},
        sphereCenter{0.0f, 0.0f, -5.0f},
        sphereRadius{1.0f},
        sphereColor{0.8f, 0.3f, 0.3f},
        backgroundColor{0.1f, 0.1f, 0.2f},
        primaryTexture{glm::vec2(512, 512), GL_RGBA32F, GL_RGBA, GL_FLOAT},
        secondaryTexture{glm::vec2(512, 512), GL_RGBA32F, GL_RGBA, GL_FLOAT},
        finalTexture{glm::vec2(512, 512), GL_RGBA32F, GL_RGBA, GL_FLOAT},
        rayTracingShader(std::filesystem::path(CMAKE_CURRENT_SOURCE_DIR) /
                         "shaders" / "ray-tracing.comp"),
        postProcessShader(std::filesystem::path(CMAKE_CURRENT_SOURCE_DIR) /
                          "shaders" / "post-process.comp"),
        vertexShader(std::filesystem::path(CMAKE_CURRENT_SOURCE_DIR) /
                     "shaders" / "render.vert"),
        fragmentShader(std::filesystem::path(CMAKE_CURRENT_SOURCE_DIR) /
                       "shaders" / "render.frag") {
    // Setup pipelines
    rayTracingPipeline.attachComputeShader(rayTracingShader);
    postProcessPipeline.attachComputeShader(postProcessShader);
    
    renderPipeline.attachVertexShader(vertexShader);
    renderPipeline.attachFragmentShader(fragmentShader);
  }

  glm::uvec2 getResolution() const { return this->resolution; }

  void setResolution(const glm::uvec2& resolution) {
    this->resolution = resolution;
    primaryTexture.resize(resolution);
    secondaryTexture.resize(resolution);
    finalTexture.resize(resolution);
  }

  glm::vec3 getSphereCenter() const { return sphereCenter; }
  void setSphereCenter(const glm::vec3& center) { this->sphereCenter = center; }

  float getSphereRadius() const { return sphereRadius; }
  void setSphereRadius(float radius) { this->sphereRadius = std::max(0.01f, radius); }

  glm::vec3 getSphereColor() const { return sphereColor; }
  void setSphereColor(const glm::vec3& color) { this->sphereColor = color; }

  glm::vec3 getBackgroundColor() const { return backgroundColor; }
  void setBackgroundColor(const glm::vec3& color) { this->backgroundColor = color; }

  void move(const CameraMovement& movement_direction, float delta_time) {
    camera.move(movement_direction, delta_time);
  }

  void lookAround(float d_phi, float d_theta) {
    camera.lookAround(d_phi, d_theta);
  }

  void render() {
    // Pass 1: Primary ray tracing
    renderPass1_RayTracing();
    
    // Pass 2: Post-processing
    renderPass2_PostProcess();
    
    // Pass 3: Final display
    renderPass3_Display();
  }

private:
  void renderPass1_RayTracing() {
    // Bind output texture
    primaryTexture.bindToImageUnit(0, GL_WRITE_ONLY);
    
    // Set uniforms
    rayTracingShader.setUniform("cameraPosition", camera.camPos);
    rayTracingShader.setUniform("cameraFront", camera.camForward);
    rayTracingShader.setUniform("cameraUp", camera.camUp);
    rayTracingShader.setUniform("cameraRight", camera.camRight);
    rayTracingShader.setUniform("sphereCenter", sphereCenter);
    rayTracingShader.setUniform("sphereRadius", sphereRadius);
    rayTracingShader.setUniform("sphereColor", sphereColor);
    rayTracingShader.setUniform("backgroundColor", backgroundColor);
    
    rayTracingPipeline.activate();
    glPushDebugGroup(GL_DEBUG_SOURCE_APPLICATION, 1, -1, "Pass 1: Ray Tracing");
<<<<<<< HEAD
    glDispatchCompute(std::ceil(resolution.x / 8.0f),
                      std::ceil(resolution.y / 8.0f), 1);
    glPopDebugGroup();
    rayTracingPipeline.deactivate();

    // Memory barrier to ensure pass 1 is complete before pass 2
    glMemoryBarrier(GL_SHADER_IMAGE_ACCESS_BARRIER_BIT);
  }

  void renderPass1RayMarching() {
    // Bind output texture
    primaryTexture.bindToImageUnit(0, GL_WRITE_ONLY);
    
    // Bind sphere buffer
    glBindBufferBase(GL_SHADER_STORAGE_BUFFER, 1, sphereBuffer);
    
    // Set uniforms
    rayTracingShader.setUniform("cameraPosition", camera.camPos);
    rayTracingShader.setUniform("cameraFront", camera.camForward);
    rayTracingShader.setUniform("cameraUp", camera.camUp);
    rayTracingShader.setUniform("cameraRight", camera.camRight);
    rayTracingShader.setUniform("backgroundColor", backgroundColor);
    
    rayTracingPipeline.activate();
    glPushDebugGroup(GL_DEBUG_SOURCE_APPLICATION, 1, -1, "Pass 1: Ray Tracing");
=======
>>>>>>> 5fa71e52
    glDispatchCompute(std::ceil(resolution.x / 8.0f),
                      std::ceil(resolution.y / 8.0f), 1);
    glPopDebugGroup();
    rayTracingPipeline.deactivate();

    // Memory barrier to ensure pass 1 is complete before pass 2
    glMemoryBarrier(GL_SHADER_IMAGE_ACCESS_BARRIER_BIT);
  }
<<<<<<< HEAD

  void renderPass2RayMarching() {

  }
=======
>>>>>>> 5fa71e52
  
  void renderPass2_PostProcess() {
    // Bind input texture from pass 1
    primaryTexture.bindToImageUnit(0, GL_READ_ONLY);
    // Bind output texture for this pass
    finalTexture.bindToImageUnit(1, GL_WRITE_ONLY);
    
    // Set post-processing uniforms (e.g., exposure, gamma correction)
    postProcessShader.setUniform("exposure", 1.0f);
    postProcessShader.setUniform("gamma", 2.2f);
    
    postProcessPipeline.activate();
    glPushDebugGroup(GL_DEBUG_SOURCE_APPLICATION, 2, -1, "Pass 2: Post Process");
    glDispatchCompute(std::ceil(resolution.x / 8.0f),
                      std::ceil(resolution.y / 8.0f), 1);
    glPopDebugGroup();
    postProcessPipeline.deactivate();

    // Memory barrier to ensure pass 2 is complete before pass 3
    glMemoryBarrier(GL_SHADER_IMAGE_ACCESS_BARRIER_BIT);
  }
  
  void renderPass3_Display() {
    // Clear and setup viewport
    glClear(GL_COLOR_BUFFER_BIT);
    glViewport(0, 0, resolution.x, resolution.y);
    
    // Choose which texture to display (for debugging)
    if (debugShowPass1) {
      primaryTexture.bindToTextureUnit(0);
    } else {
      finalTexture.bindToTextureUnit(0);
    }
    
    // Draw quad
    glPushDebugGroup(GL_DEBUG_SOURCE_APPLICATION, 3, -1, "Pass 3: Display");
    quad.draw(renderPipeline);
    glPopDebugGroup();
  }

<<<<<<< HEAD
  void generateCloudSpheres() {
    spheres.clear();
    
    std::mt19937 gen(10);

   // Cloud-like distribution parameters
   std::uniform_real_distribution<float> xDist(-100.0f, 100.0f);
   std::uniform_real_distribution<float> yDist(100.0f, 1000.0f);   // Higher in the sky
   std::uniform_real_distribution<float> zDist(100.0f, 4000.0f); // Spread in depth
   std::uniform_real_distribution<float> radiusDist(5.0f, 20.0f); // Varied cloud sizes
   std::uniform_real_distribution<float> densityDist(0.0f, 1.0f);
   
   // Cloud color variations (white to light gray)
   std::uniform_real_distribution<float> brightnessVariation(0.7f, 1.0f);
   std::uniform_real_distribution<float> colorTint(0.95f, 1.0f); // Slight blue/warm tint
   
   for (int i = 0; i < MAX_SPHERES; i++) {
     SphereData sphere;
     
     // Position: scattered in sky-like formation
     sphere.center.x = xDist(gen);
     sphere.center.y = yDist(gen);
     sphere.center.z = zDist(gen);
     
     // Add some clustering effect for more realistic cloud formation
     if (densityDist(gen) < 0.3f) { // 30% chance for clustered clouds
       // Create clusters near existing spheres
       if (!spheres.empty()) {
         int clusterTarget = gen() % spheres.size();
         sphere.center.x = spheres[clusterTarget].center.x + std::uniform_real_distribution<float>(-8.0f, 8.0f)(gen);
         sphere.center.y = spheres[clusterTarget].center.y + std::uniform_real_distribution<float>(-3.0f, 3.0f)(gen);
         sphere.center.z = spheres[clusterTarget].center.z + std::uniform_real_distribution<float>(-5.0f, 5.0f)(gen);
       }
     }
     
     // Size: varied like real clouds
     sphere.radius = radiusDist(gen);
     
     // Color: cloud-like whites and light grays with subtle variations
     float brightness = brightnessVariation(gen);
     float rTint = colorTint(gen);
     float gTint = colorTint(gen);
     float bTint = std::uniform_real_distribution<float>(0.98f, 1.0f)(gen); // Slightly more blue
     
     sphere.color = glm::vec3(brightness * rTint, brightness * gTint, brightness * bTint);
     sphere.padding = 0.0f;
     
     spheres.push_back(sphere);
   }
  }

  void createSphereBuffer() {
    glGenBuffers(1, &sphereBuffer);
    updateSphereBuffer();
  }

  void updateSphereBuffer() {
    glBindBuffer(GL_SHADER_STORAGE_BUFFER, sphereBuffer);
    
    // Create buffer data: first int for count, then sphere array
    size_t bufferSize = sizeof(int) + spheres.size() * sizeof(SphereData);
    glBufferData(GL_SHADER_STORAGE_BUFFER, bufferSize, nullptr, GL_DYNAMIC_DRAW);
    
    // Upload sphere count
    int numSpheres = static_cast<int>(spheres.size());
    glBufferSubData(GL_SHADER_STORAGE_BUFFER, 0, sizeof(int), &numSpheres);
    
    // Upload sphere data
    glBufferSubData(GL_SHADER_STORAGE_BUFFER, sizeof(int), 
                    spheres.size() * sizeof(SphereData), spheres.data());
    
    glBindBuffer(GL_SHADER_STORAGE_BUFFER, 0);
  }

private:
  bool debugShowPass1 = false;
=======
private:
  bool debugShowPass1 = false; // 调试开关
>>>>>>> 5fa71e52

public:
  void setDebugShowPass1(bool show) { debugShowPass1 = show; }

public:
};

#endif<|MERGE_RESOLUTION|>--- conflicted
+++ resolved
@@ -31,14 +31,11 @@
   glm::vec3 sphereColor;
   glm::vec3 backgroundColor;
 
-<<<<<<< HEAD
   // multi spheres
   std::vector<SphereData> spheres;
   GLuint sphereBuffer;
   static constexpr int MAX_SPHERES = 64;
 
-=======
->>>>>>> 5fa71e52
   // Multi-pass rendering textures
   Texture primaryTexture;    // First pass output
   Texture secondaryTexture;  // Second pass output
@@ -47,6 +44,12 @@
   // Pass 1: Primary ray tracing
   ComputeShader rayTracingShader;
   Pipeline rayTracingPipeline;
+  
+  // Pass 2: Post-processing (denoising, tone mapping, etc.)
+  ComputeShader postProcessShader;
+  Pipeline postProcessPipeline;
+  
+  // Pass 3: Final display
   
   // Pass 2: Post-processing (denoising, tone mapping, etc.)
   ComputeShader postProcessShader;
@@ -68,8 +71,13 @@
         primaryTexture{glm::vec2(512, 512), GL_RGBA32F, GL_RGBA, GL_FLOAT},
         secondaryTexture{glm::vec2(512, 512), GL_RGBA32F, GL_RGBA, GL_FLOAT},
         finalTexture{glm::vec2(512, 512), GL_RGBA32F, GL_RGBA, GL_FLOAT},
+        primaryTexture{glm::vec2(512, 512), GL_RGBA32F, GL_RGBA, GL_FLOAT},
+        secondaryTexture{glm::vec2(512, 512), GL_RGBA32F, GL_RGBA, GL_FLOAT},
+        finalTexture{glm::vec2(512, 512), GL_RGBA32F, GL_RGBA, GL_FLOAT},
         rayTracingShader(std::filesystem::path(CMAKE_CURRENT_SOURCE_DIR) /
                          "shaders" / "ray-tracing.comp"),
+        postProcessShader(std::filesystem::path(CMAKE_CURRENT_SOURCE_DIR) /
+                          "shaders" / "post-process.comp"),
         postProcessShader(std::filesystem::path(CMAKE_CURRENT_SOURCE_DIR) /
                           "shaders" / "post-process.comp"),
         vertexShader(std::filesystem::path(CMAKE_CURRENT_SOURCE_DIR) /
@@ -77,7 +85,10 @@
         fragmentShader(std::filesystem::path(CMAKE_CURRENT_SOURCE_DIR) /
                        "shaders" / "render.frag") {
     // Setup pipelines
+    // Setup pipelines
     rayTracingPipeline.attachComputeShader(rayTracingShader);
+    postProcessPipeline.attachComputeShader(postProcessShader);
+    
     postProcessPipeline.attachComputeShader(postProcessShader);
     
     renderPipeline.attachVertexShader(vertexShader);
@@ -91,6 +102,9 @@
     primaryTexture.resize(resolution);
     secondaryTexture.resize(resolution);
     finalTexture.resize(resolution);
+    primaryTexture.resize(resolution);
+    secondaryTexture.resize(resolution);
+    finalTexture.resize(resolution);
   }
 
   glm::vec3 getSphereCenter() const { return sphereCenter; }
@@ -114,6 +128,20 @@
   }
 
   void render() {
+    // Pass 1: Primary ray tracing
+    renderPass1_RayTracing();
+    
+    // Pass 2: Post-processing
+    renderPass2_PostProcess();
+    
+    // Pass 3: Final display
+    renderPass3_Display();
+  }
+
+private:
+  void renderPass1_RayTracing() {
+    // Bind output texture
+    primaryTexture.bindToImageUnit(0, GL_WRITE_ONLY);
     // Pass 1: Primary ray tracing
     renderPass1_RayTracing();
     
@@ -141,7 +169,6 @@
     
     rayTracingPipeline.activate();
     glPushDebugGroup(GL_DEBUG_SOURCE_APPLICATION, 1, -1, "Pass 1: Ray Tracing");
-<<<<<<< HEAD
     glDispatchCompute(std::ceil(resolution.x / 8.0f),
                       std::ceil(resolution.y / 8.0f), 1);
     glPopDebugGroup();
@@ -167,8 +194,6 @@
     
     rayTracingPipeline.activate();
     glPushDebugGroup(GL_DEBUG_SOURCE_APPLICATION, 1, -1, "Pass 1: Ray Tracing");
-=======
->>>>>>> 5fa71e52
     glDispatchCompute(std::ceil(resolution.x / 8.0f),
                       std::ceil(resolution.y / 8.0f), 1);
     glPopDebugGroup();
@@ -177,13 +202,10 @@
     // Memory barrier to ensure pass 1 is complete before pass 2
     glMemoryBarrier(GL_SHADER_IMAGE_ACCESS_BARRIER_BIT);
   }
-<<<<<<< HEAD
 
   void renderPass2RayMarching() {
 
   }
-=======
->>>>>>> 5fa71e52
   
   void renderPass2_PostProcess() {
     // Bind input texture from pass 1
@@ -204,6 +226,10 @@
 
     // Memory barrier to ensure pass 2 is complete before pass 3
     glMemoryBarrier(GL_SHADER_IMAGE_ACCESS_BARRIER_BIT);
+  }
+  
+  void renderPass3_Display() {
+    // Clear and setup viewport
   }
   
   void renderPass3_Display() {
@@ -220,11 +246,21 @@
     
     // Draw quad
     glPushDebugGroup(GL_DEBUG_SOURCE_APPLICATION, 3, -1, "Pass 3: Display");
+    
+    // Choose which texture to display (for debugging)
+    if (debugShowPass1) {
+      primaryTexture.bindToTextureUnit(0);
+    } else {
+      finalTexture.bindToTextureUnit(0);
+    }
+    
+    // Draw quad
+    glPushDebugGroup(GL_DEBUG_SOURCE_APPLICATION, 3, -1, "Pass 3: Display");
     quad.draw(renderPipeline);
     glPopDebugGroup();
-  }
-
-<<<<<<< HEAD
+    glPopDebugGroup();
+  }
+
   void generateCloudSpheres() {
     spheres.clear();
     
@@ -301,10 +337,6 @@
 
 private:
   bool debugShowPass1 = false;
-=======
-private:
-  bool debugShowPass1 = false; // 调试开关
->>>>>>> 5fa71e52
 
 public:
   void setDebugShowPass1(bool show) { debugShowPass1 = show; }
